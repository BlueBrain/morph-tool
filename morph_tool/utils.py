--- conflicted
+++ resolved
@@ -87,10 +87,6 @@
             rows.append(row)
 
         df = pd.DataFrame(data=rows, columns=columns)
-<<<<<<< HEAD
-
-=======
->>>>>>> 942ee23c
     else:
         raise ValueError(f'Unrecognized extension for neurondb file: {neurondb}')
 
